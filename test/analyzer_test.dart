// Copyright (c) 2014, the Dart project authors.  Please see the AUTHORS file
// for details. All rights reserved. Use of this source code is governed by a
// BSD-style license that can be found in the LICENSE file.

library services.analyzer_test;

import 'package:services/src/analyzer.dart';
import 'package:services/src/common.dart';
import 'package:cli_util/cli_util.dart' as cli_util;
import 'package:unittest/unittest.dart';

import 'package:services/src/api_classes.dart';

String sdkPath = cli_util.getSdkDir([]).path;

void defineTests() {
  Analyzer analyzer;

  group('analyzer.analyze', () {
    setUp(() {
      analyzer = new Analyzer(sdkPath);
    });

    test('simple', () {
      return analyzer.analyze(sampleCode).then((AnalysisResults results) {
        expect(results.issues, isEmpty);
      });
    });

    test('simple', () {
      return analyzer.analyze(sampleCodeWeb).then((AnalysisResults results) {
        expect(results.issues, isEmpty);
      });
    });

    test('async', () {
      return analyzer.analyze(sampleCodeAsync).then((AnalysisResults results) {
        expect(results.issues, isEmpty);
      });
    });

    test('import parsing', () {
      final String sample = '''
import 'dart:async';
import 'dart:io';
import 'package:bar/bar.dart';
import 'package:baz/baz.dart';

void main() {
  print('hello');
}
''';

      return analyzer.analyze(sample).then((AnalysisResults results) {
        expect(results.packageImports.length, 2);
        expect(results.packageImports[0], 'bar');
        expect(results.packageImports[1], 'baz');
        expect(results.resolvedImports.length, 2);
        expect(results.resolvedImports[0], 'dart:async');
        expect(results.resolvedImports[1], 'dart:io');
      });
    });

    test('errors', () {
      return analyzer.analyze(sampleCodeError).then((AnalysisResults results) {
        expect(results.issues.length, 1);
      });
    });

    test('errors many', () {
      return analyzer.analyze(sampleCodeErrors).then((AnalysisResults results) {
        expect(results.issues.length, 3);
      });
    });

    test('missing ;', () {
      final String sample = "void main() {\n  int i = 55\n}";
      return analyzer.analyze(sample).then((AnalysisResults results) {
        expect(results.issues.length, 2);
        int _missingSemiC = 0;
        results.issues
            .where((issue) => issue.message == "Expected to find ';'")
            .forEach((issue) {
          _missingSemiC++;
          expect(issue.hasFixes, true);
        });
        expect(_missingSemiC, 1);
      });
    });

    test('no fixes', () {
      return analyzer.analyze(r'''#''').then((AnalysisResults results) {
        expect(results.issues.length, 2);
        results.issues.forEach((issue) => expect(issue.hasFixes, false));
      });
    });
  });

  group('analyzer.dartdoc', () {
    setUp(() {
      analyzer = new Analyzer(sdkPath);
    });

    test('simple', () {
      return analyzer.dartdoc(sampleCode, 17).then((Map m) {
        expect(m['name'], 'print');
        expect(m['dartdoc'], isNotEmpty);
      });
    });

    test('propagated', () {
      final String source = '''
void main() {
  var foo = 'abc def';
  print(foo);
}
''';

      return analyzer.dartdoc(source, 47).then((Map m) {
        expect(m['name'], 'foo');
        expect(m['propagatedType'], 'String');
      });
    });

    test('future prettified', () {
      final String source = '''
import 'dart:async';

void main() {
  foo
}

Future foo() => new Future.value(4);
''';

      return analyzer.dartdoc(source, 39).then((Map m) {
        expect(m['name'], 'foo');
        expect(m['description'], 'foo() → Future');
        expect(m['staticType'], '() → Future');
      });
    });

    test('dart:html', () {
      final String source = '''
import 'dart:html';
void main() {
  DivElement div = new DivElement();
  print(div);
}
''';

      return analyzer.dartdoc(source, 44).then((Map m) {
        expect(m['name'], 'DivElement');
        expect(m['libraryName'], 'dart:html');
        expect(m['DomName'], 'HTMLDivElement');
      });
    });

    test('simple Multi', () {
      Map sourceMap = {};
      sourceMap.putIfAbsent("foo.dart", () => sampleCodeMultiFoo);
      sourceMap.putIfAbsent("bar.dart", () => sampleCodeMultiBar);

      return analyzer.analyzeMulti(sourceMap).then((AnalysisResults results) {
        expect(results.issues, isEmpty);
      });
    });

    test('multi with error', () {
      Map sourceMap = {};
      sourceMap.putIfAbsent("foo.dart", () => sampleCodeMultiFoo);
      sourceMap.putIfAbsent("bar.dart", () => sampleCodeMultiBar);
      sourceMap.putIfAbsent("main.dart", () => sampleCodeError);

      return analyzer.analyzeMulti(sourceMap).then((AnalysisResults results) {
        expect(results.issues, isNotEmpty);
<<<<<<< HEAD
        expect(results.issues[0].fullName, "main.dart");
=======
        expect(results.issues[0].sourceName, "main.dart");
>>>>>>> 637b694e
      });
    });

    test('multi file missing import', () {
      Map sourceMap = {};
      sourceMap.putIfAbsent("foo.dart", () => sampleCodeMultiFoo);

      return analyzer.analyzeMulti(sourceMap).then((AnalysisResults results) {
        expect(results.issues, isNotEmpty);
<<<<<<< HEAD
        expect(results.issues[0].fullName, "foo.dart");
=======
        expect(results.issues[0].sourceName, "foo.dart");
>>>>>>> 637b694e
      });
    });

    test('multi file clean between operation', () {
      Map sourceMap = {};
      sourceMap.putIfAbsent("foo.dart", () => sampleCodeMultiFoo);
      sourceMap.putIfAbsent("bar.dart", () => sampleCodeMultiBar);

      return analyzer.analyzeMulti(sourceMap).then((AnalysisResults results) {
        expect(results.issues, isEmpty);

        sourceMap.remove("bar.dart");
        return analyzer.analyzeMulti(sourceMap).then((AnalysisResults results) {
          expect((results.issues), isNotEmpty);
        });
      });
    });
  });

  group('cleanDartDoc', () {
    test('null', () {
      expect(cleanDartDoc(null), null);
    });

    test('1 line', () {
      expect(cleanDartDoc("/**\n * Foo.\n */\n"), "Foo.");
    });

    test('2 lines', () {
      expect(cleanDartDoc("/**\n * Foo.\n * Foo.\n */\n"), "Foo.\nFoo.");
    });

    test('C# comments', () {
      expect(cleanDartDoc("/// Foo.\n /// Foo.\n"), "Foo.\nFoo.");
    });

    test('bold markdown', () {
      expect(
          cleanDartDoc('/**\n * *Deprecated*: override [attached] instead.\n */'),
          '*Deprecated*: override [attached] instead.');
    });

    test('bold markdown single line', () {
      expect(
          cleanDartDoc('/** *Deprecated*: override [attached] instead. */'),
          '*Deprecated*: override [attached] instead.');
    });
  });
}<|MERGE_RESOLUTION|>--- conflicted
+++ resolved
@@ -174,11 +174,7 @@
 
       return analyzer.analyzeMulti(sourceMap).then((AnalysisResults results) {
         expect(results.issues, isNotEmpty);
-<<<<<<< HEAD
-        expect(results.issues[0].fullName, "main.dart");
-=======
         expect(results.issues[0].sourceName, "main.dart");
->>>>>>> 637b694e
       });
     });
 
@@ -188,11 +184,7 @@
 
       return analyzer.analyzeMulti(sourceMap).then((AnalysisResults results) {
         expect(results.issues, isNotEmpty);
-<<<<<<< HEAD
-        expect(results.issues[0].fullName, "foo.dart");
-=======
         expect(results.issues[0].sourceName, "foo.dart");
->>>>>>> 637b694e
       });
     });
 
